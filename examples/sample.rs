--- conflicted
+++ resolved
@@ -35,24 +35,11 @@
 }
 
 fn setup(mut commands: Commands, assert_server: Res<AssetServer>) {
-<<<<<<< HEAD
-    commands.spawn(Camera2dBundle::default());
-    commands.spawn(SwfBundle {
-        swf_handle: assert_server.load("spirit2819src.swf"),
-        swf: Swf {
-            name: Some(String::from("_mc")),
-            ..Default::default()
-        },
-        spatial: SpatialBundle {
-            transform: Transform::from_translation(Vec3::new(00.0, 500.0, 0.0))
-                .with_scale(Vec3::splat(4.0)),
-=======
     commands.spawn((Camera2d::default(), Msaa::Sample8));
     commands.spawn((
         FlashAnimation {
             name: Some(String::from("mc")),
             swf_movie: assert_server.load("spirit2724src.swf"),
->>>>>>> 0b2c5376
             ..Default::default()
         },
         Transform::from_translation(Vec3::new(-1200.0, 300.0, 0.0)).with_scale(Vec3::splat(2.0)),
